# Copyright 2009 Google Inc. All Rights Reserved.
#
# Licensed under the Apache License, Version 2.0 (the "License");
# you may not use this file except in compliance with the License.
# You may obtain a copy of the License at
#
#      http://www.apache.org/licenses/LICENSE-2.0
#
# Unless required by applicable law or agreed to in writing, software
# distributed under the License is distributed on an "AS IS" BASIS,
# WITHOUT WARRANTIES OR CONDITIONS OF ANY KIND, either express or implied.
# See the License for the specific language governing permissions and
# limitations under the License.
#
# pylint: disable-msg=W0612,W0613,C6409

"""A fake filesystem implementation for unit testing.

Includes:
  FakeFile:  Provides the appearance of a real file.
  FakeDirectory: Provides the appearance of a real dir.
  FakeFilesystem:  Provides the appearance of a real directory hierarchy.
  FakeOsModule:  Uses FakeFilesystem to provide a fake os module replacement.
  FakePathModule:  Faked os.path module replacement.
  FakeFileOpen:  Faked file() and open() function replacements.

Usage:
>>> from pyfakefs import fake_filesystem
>>> filesystem = fake_filesystem.FakeFilesystem()
>>> os_module = fake_filesystem.FakeOsModule(filesystem)
>>> pathname = '/a/new/dir/new-file'

Create a new file object, creating parent directory objects as needed:
>>> os_module.path.exists(pathname)
False
>>> new_file = filesystem.CreateFile(pathname)

File objects can't be overwritten:
>>> os_module.path.exists(pathname)
True
>>> try:
...   filesystem.CreateFile(pathname)
... except IOError as e:
...   assert e.errno == errno.EEXIST, 'unexpected errno: %d' % e.errno
...   assert e.strerror == 'File already exists in fake filesystem'

Remove a file object:
>>> filesystem.RemoveObject(pathname)
>>> os_module.path.exists(pathname)
False

Create a new file object at the previous path:
>>> beatles_file = filesystem.CreateFile(pathname,
...     contents='Dear Prudence\\nWon\\'t you come out to play?\\n')
>>> os_module.path.exists(pathname)
True

Use the FakeFileOpen class to read fake file objects:
>>> file_module = fake_filesystem.FakeFileOpen(filesystem)
>>> for line in file_module(pathname):
...     print line.rstrip()
...
Dear Prudence
Won't you come out to play?

File objects cannot be treated like directory objects:
>>> os_module.listdir(pathname)  #doctest: +NORMALIZE_WHITESPACE
Traceback (most recent call last):
  File "fake_filesystem.py", line 291, in listdir
    raise OSError(errno.ENOTDIR,
OSError: [Errno 20] Fake os module: not a directory: '/a/new/dir/new-file'

The FakeOsModule can list fake directory objects:
>>> os_module.listdir(os_module.path.dirname(pathname))
['new-file']

The FakeOsModule also supports stat operations:
>>> import stat
>>> stat.S_ISREG(os_module.stat(pathname).st_mode)
True
>>> stat.S_ISDIR(os_module.stat(os_module.path.dirname(pathname)).st_mode)
True
"""

import errno
import heapq
import os
import stat
import sys
import time
import warnings
import binascii
from collections import namedtuple

try:
  import cStringIO as io  # pylint: disable-msg=C6204
except ImportError:
  import io  # pylint: disable-msg=C6204

__pychecker__ = 'no-reimportself'

__version__ = '2.8'

PERM_READ = 0o400      # Read permission bit.
PERM_WRITE = 0o200     # Write permission bit.
PERM_EXE = 0o100       # Write permission bit.
PERM_DEF = 0o777       # Default permission bits.
PERM_DEF_FILE = 0o666  # Default permission bits (regular file)
PERM_ALL = 0o7777      # All permission bits.

_OPEN_MODE_MAP = {
    # mode name:(file must exist, need read, need write,
    #            truncate [implies need write], append)
    'r': (True, True, False, False, False),
    'w': (False, False, True, True, False),
    'a': (False, False, True, False, True),
    'r+': (True, True, True, False, False),
    'w+': (False, True, True, True, False),
    'a+': (False, True, True, False, True),
    }

_MAX_LINK_DEPTH = 20

FAKE_PATH_MODULE_DEPRECATION = ('Do not instantiate a FakePathModule directly; '
                                'let FakeOsModule instantiate it.  See the '
                                'FakeOsModule docstring for details.')


class Error(Exception):
  pass

_is_windows = sys.platform.startswith('win')
_is_cygwin = sys.platform == 'cygwin'

if _is_windows:
  # On Windows, raise WindowsError instead of OSError if available
  OSError = WindowsError  # pylint: disable-msg=E0602,W0622


class FakeLargeFileIoException(Error):
  def __init__(self, file_path):
    Error.__init__(self,
                   'Read and write operations not supported for '
                   'fake large file: %s' % file_path)


def CopyModule(old):
  """Recompiles and creates new module object."""
  saved = sys.modules.pop(old.__name__, None)
  new = __import__(old.__name__)
  sys.modules[old.__name__] = saved
  return new


class Hexlified(object):
  """Wraps binary data in non-binary string"""
  def __init__(self, contents):
    self.contents = binascii.hexlify(contents).decode('utf-8')

  def __len__(self):
    return len(self.contents)//2

  def __getitem__(self, item):
    return self.contents.__getitem__(item)

  def recover(self, binary):
    if binary:
      return binascii.unhexlify(bytearray(self.contents, 'utf-8'))
    else:
      return binascii.unhexlify(bytearray(self.contents, 'utf-8')).decode(sys.getdefaultencoding())


class FakeFile(object):
  """Provides the appearance of a real file.

     Attributes currently faked out:
       st_mode: user-specified, otherwise S_IFREG
       st_ctime: the time.time() timestamp of the file change time (updated
         each time a file's attributes is modified).
       st_atime: the time.time() timestamp when the file was last accessed.
       st_mtime: the time.time() timestamp when the file was last modified.
       st_size: the size of the file

     Other attributes needed by os.stat are assigned default value of None
      these include: st_ino, st_dev, st_nlink, st_uid, st_gid
  """

  def __init__(self, name, st_mode=stat.S_IFREG | PERM_DEF_FILE,
               contents=None, filesystem=None):
    """init.

    Args:
      name:  name of the file/directory, without parent path information
      st_mode:  the stat.S_IF* constant representing the file type (i.e.
        stat.S_IFREG, stat.SIFDIR)
      contents:  the contents of the filesystem object; should be a string for
        regular files, and a list of other FakeFile or FakeDirectory objects
        for FakeDirectory objects
      filesystem: if set, the fake filesystem where the file is created
    """
    self.name = name
    self.st_mode = st_mode
    self.contents = contents
    self.filesystem = filesystem
    self.epoch = 0
    self._st_ctime = time.time()    # times are accessed through properties
    self._st_atime = self._st_ctime
    self._st_mtime = self._st_ctime
    if contents:
      self.st_size = len(contents)
    else:
      self.st_size = 0
    # Non faked features, write setter methods for fakeing them
    self.st_ino = None
    self.st_dev = None
    self.st_nlink = None
    self.st_uid = None
    self.st_gid = None
    # shall be set on creating the file from the file system to get access to fs available space

  @property
  def st_ctime(self):
      return (self._st_ctime if FakeOsModule.stat_float_times()
              else int(self._st_ctime))

  @property
  def st_atime(self):
      return (self._st_atime if FakeOsModule.stat_float_times()
              else int(self._st_atime))

  @property
  def st_mtime(self):
      return (self._st_mtime if FakeOsModule.stat_float_times()
              else int(self._st_mtime))

  @st_ctime.setter
  def st_ctime(self, val):
      self._st_ctime = val

  @st_atime.setter
  def st_atime(self, val):
      self._st_atime = val

  @st_mtime.setter
  def st_mtime(self, val):
      self._st_mtime = val

  def SetLargeFileSize(self, st_size):
    """Sets the self.st_size attribute and replaces self.content with None.

    Provided specifically to simulate very large files without regards
    to their content (which wouldn't fit in memory)

    Args:
      st_size: The desired file size

    Raises:
      IOError: if the st_size is not a non-negative integer,
               or if st_size exceeds the available file system space
    """
    # the st_size should be an positive integer value
    if not isinstance(st_size, int) or st_size < 0:
      raise IOError(errno.ENOSPC,
                    'Fake file object: can not create non negative integer '
                    'size=%r fake file' % st_size,
                    self.name)
    if self.st_size:
      self.SetSize(0)
    if self.filesystem and self.filesystem.total_size is not None:
      if self.filesystem.GetDiskUsage().free < st_size:
        raise IOError(errno.ENOSPC,
                      'Fake file system: disk is full, failed to set file size to %r bytes' % st_size,
                      self.name)
      self.filesystem.ChangeDiskUsage(st_size)
    self.st_size = st_size
    self.contents = None

  def IsLargeFile(self):
    """Return True if this file was initialized with size but no contents."""
    return self.contents is None

  def _SetInitialContents(self, contents):
    """Sets the file contents and size.
       Called internally after initial file creation.

    Args:
      contents: string, new content of file.

    Raises:
      IOError: if the st_size is not a non-negative integer,
               or if st_size exceeds the available file system space
    """
    # Wrap byte arrays into a safe format
    if sys.version_info >= (3, 0) and isinstance(contents, bytes):
      contents = Hexlified(contents)

    if self.contents:
      self.SetSize(0)
    current_size = self.st_size or 0
    self.contents = contents
    self.st_size = len(self.contents)
    if self.filesystem and self.filesystem.total_size is not None:
      if self.filesystem.GetDiskUsage().free < self.st_size - current_size:
        raise IOError(errno.ENOSPC,
                      'Fake file system: disk is full, failed to set contents to %r bytes' % self.st_size,
                      self.name)
      self.filesystem.ChangeDiskUsage(self.st_size - current_size)
    self.epoch += 1

  def SetContents(self, contents):
    """Sets the file contents and size and increases the modification time.

    Args:
      contents: string, new content of file.

    Raises:
      IOError: if the st_size is not a non-negative integer,
               or if st_size exceeds the available file system space
    """
    self._SetInitialContents(contents)
    self.st_ctime = time.time()
    self.st_mtime = self._st_ctime

  def GetSize(self):
    """Returns the size in bytes of the file contents."""
    return self.st_size

  def SetSize(self, st_size):
    """Resizes file content, padding with nulls if new size exceeds the old.

    Args:
      st_size: The desired size for the file.

    Raises:
      IOError: if the st_size arg is not a non-negative integer
    """

    if not isinstance(st_size, int) or st_size < 0:
      raise IOError(errno.ENOSPC,
                    'Fake file object: can not create non negative integer '
                    'size=%r fake file' % st_size,
                    self.name)

    current_size = self.st_size or 0
    if self.filesystem and self.filesystem.total_size is not None:
      if self.filesystem.GetDiskUsage().free < st_size - current_size:
        raise IOError(errno.ENOSPC,
                      'Fake file system: disk is full, failed to set file size to %r bytes' % st_size,
                      self.name)
      self.filesystem.ChangeDiskUsage(st_size - current_size)
    if self.contents:
      if st_size < current_size:
        self.contents = self.contents[:st_size]
      else:
        self.contents = '%s%s' % (self.contents, '\0' * (st_size - current_size))
    self.st_size = st_size
    self.epoch += 1

  def SetATime(self, st_atime):
    """Set the self.st_atime attribute.

    Args:
      st_atime: The desired atime.
    """
    self.st_atime = st_atime

  def SetMTime(self, st_mtime):
    """Set the self.st_mtime attribute.

    Args:
      st_mtime: The desired mtime.
    """
    self.st_mtime = st_mtime

  def __str__(self):
    return '%s(%o)' % (self.name, self.st_mode)

  def SetIno(self, st_ino):
    """Set the self.st_ino attribute.

    Args:
      st_ino: The desired inode.
    """
    self.st_ino = st_ino


class FakeDirectory(FakeFile):
  """Provides the appearance of a real dir."""

  def __init__(self, name, perm_bits=PERM_DEF, filesystem=None):
    """init.

    Args:
      name:  name of the file/directory, without parent path information
      perm_bits: permission bits. defaults to 0o777.
      filesystem: if set, the fake filesystem where the directory is created
    """
    FakeFile.__init__(self, name, stat.S_IFDIR | perm_bits, {}, filesystem=filesystem)

  def AddEntry(self, path_object):
    """Adds a child FakeFile to this directory.

    Args:
      path_object:  FakeFile instance to add as a child of this directory
    """
    self.contents[path_object.name] = path_object

  def GetEntry(self, pathname_name):
    """Retrieves the specified child file or directory.

    Args:
      pathname_name: basename of the child object to retrieve
    Returns:
      string, file contents
    Raises:
      KeyError: if no child exists by the specified name
    """
    return self.contents[pathname_name]

  def RemoveEntry(self, pathname_name):
    """Removes the specified child file or directory.

    Args:
      pathname_name: basename of the child object to remove

    Raises:
      KeyError: if no child exists by the specified name
    """
    if pathname_name in self.contents and self.filesystem:
      self.filesystem.ChangeDiskUsage(-self.contents[pathname_name].GetSize())
    del self.contents[pathname_name]

  def GetSize(self):
    """Get the size of all files contained in this directory tree"""
    return sum([item[1].GetSize() for item in self.contents.items()])

  def __str__(self):
    rc = super(FakeDirectory, self).__str__() + ':\n'
    for item in self.contents:
      item_desc = self.contents[item].__str__()
      for line in item_desc.split('\n'):
        if line:
          rc = rc + '  ' + line + '\n'
    return rc


class FakeFilesystem(object):
  """Provides the appearance of a real directory tree for unit testing."""

  def __init__(self, path_separator=os.path.sep, total_size=None):
    """init.

    Args:
      path_separator:  optional substitute for os.path.sep

      Example usage to emulate real file systems:
         filesystem = FakeFilesystem(alt_path_separator='/' if _is_windows else None)
    """
    self.path_separator = path_separator
    self.alternative_path_separator = os.path.altsep
    if path_separator != os.sep:
      self.alternative_path_separator = None
    self.is_case_sensitive = not _is_windows and sys.platform != 'darwin'
<<<<<<< HEAD
    self.root = FakeDirectory(self.path_separator, filesystem=self)
=======
    self.supports_drive_letter = _is_windows
    self.root = FakeDirectory(self.path_separator)
>>>>>>> 5839188b
    self.cwd = self.root.name
    # We can't query the current value without changing it:
    self.umask = os.umask(0o22)
    os.umask(self.umask)
    # A list of open file objects. Their position in the list is their
    # file descriptor number
    self.open_files = []
    # A heap containing all free positions in self.open_files list
    self.free_fd_heap = []
    self.total_size = total_size
    self.used_size = 0

  def GetDiskUsage(self):
    """Returns the total, used and free disk space in bytes as named tuple
       or placeholder holder values simulating unlimited space if not set.
       Note: This matches the return value of shutil.disk_usage().
    """
    DiskUsage = namedtuple('usage', 'total, used, free')
    if self.total_size is not None:
      return DiskUsage(self.total_size, self.used_size, self.total_size - self.used_size)
    return DiskUsage(1024*1024*1024, 0, 1024*1024*1024)

  def ChangeDiskUsage(self, usage_change):
    """Changes the used disk space by the given amount.

    Args:
      usage_change: number of bytes added to the used space
                    if negative, the used space will be decreased
    """
    if self.used_size is not None:
      self.used_size += usage_change

  def SetIno(self, path, st_ino):
    """Set the self.st_ino attribute of file at 'path'.

    Args:
      path: Path to file.
      st_ino: The desired inode.
    """
    self.GetObject(path).SetIno(st_ino)

  def AddOpenFile(self, file_obj):
    """Adds file_obj to the list of open files on the filesystem.

    The position in the self.open_files array is the file descriptor number

    Args:
      file_obj:  file object to be added to open files list.

    Returns:
      File descriptor number for the file object.
    """
    if self.free_fd_heap:
      open_fd = heapq.heappop(self.free_fd_heap)
      self.open_files[open_fd] = file_obj
      return open_fd

    self.open_files.append(file_obj)
    return len(self.open_files) - 1

  def CloseOpenFile(self, file_obj):
    """Removes file_obj from the list of open files on the filesystem.

    Sets the entry in open_files to None.

    Args:
      file_obj:  file object to be removed to open files list.
    """
    self.open_files[file_obj.filedes] = None
    heapq.heappush(self.free_fd_heap, file_obj.filedes)

  def GetOpenFile(self, file_des):
    """Returns an open file.

    Args:
      file_des:  file descriptor of the open file.

    Raises:
      OSError: an invalid file descriptor.
      TypeError: filedes is not an integer.

    Returns:
      Open file object.
    """
    if not isinstance(file_des, int):
      raise TypeError('an integer is required')
    if (file_des >= len(self.open_files) or
        self.open_files[file_des] is None):
      raise OSError(errno.EBADF, 'Bad file descriptor', file_des)
    return self.open_files[file_des]

  def NormalizePathSeparator(self, path):
    """Replace all appearances of alternative path separator with path separator.
    Do nothing if no alternative separator is set.
    Args:
      path: the path to be normalized.
    Returns:
      The normalized path that will be used internally.
    """
    if self.alternative_path_separator is None or not path:
      return path
    return path.replace(self.alternative_path_separator, self.path_separator)

  def CollapsePath(self, path):
    """Mimics os.path.normpath using the specified path_separator.

    Mimics os.path.normpath using the path_separator that was specified
    for this FakeFilesystem.  Normalizes the path, but unlike the method
    NormalizePath, does not make it absolute.  Eliminates dot components
    (. and ..) and combines repeated path separators (//).  Initial ..
    components are left in place for relative paths.  If the result is an empty
    path, '.' is returned instead.

    This also replaces alternative path separator with path separator.  That is,
    it behaves like the real os.path.normpath on Windows if initialized with
    '\\' as path separator and  '/' as alternative separator.

    Args:
      path:  (str) The path to normalize.

    Returns:
      (str) A copy of path with empty components and dot components removed.
    """
    path = self.NormalizePathSeparator(path)
    is_absolute_path = path.startswith(self.path_separator)
    path_components = path.split(self.path_separator)
    collapsed_path_components = []
    for component in path_components:
      if (not component) or (component == '.'):
        continue
      if component == '..':
        if collapsed_path_components and (
            collapsed_path_components[-1] != '..'):
          # Remove an up-reference: directory/..
          collapsed_path_components.pop()
          continue
        elif is_absolute_path:
          # Ignore leading .. components if starting from the root directory.
          continue
      collapsed_path_components.append(component)
    collapsed_path = self.path_separator.join(collapsed_path_components)
    if is_absolute_path:
      collapsed_path = self.path_separator + collapsed_path
    return collapsed_path or '.'

  def NormalizeCase(self, path):
    if self.is_case_sensitive or not path:
      return path
    path_components = self.GetPathComponents(path)
    normalized_components = []
    current_dir = self.root
    for component in path_components:
      current_dir = self._DirectoryContent(current_dir, component)
      if current_dir is None or current_dir.contents is None:
        return path
      normalized_components.append(current_dir.name)
    normalized_path = self.path_separator.join(normalized_components)
    if path.startswith(self.path_separator):
      normalized_path = self.path_separator + normalized_path
    return normalized_path

  def NormalizePath(self, path):
    """Absolutize and minimalize the given path.

    Forces all relative paths to be absolute, and normalizes the path to
    eliminate dot and empty components.

    Args:
      path:  path to normalize

    Returns:
      The normalized path relative to the current working directory, or the root
        directory if path is empty.
    """
    path = self.NormalizePathSeparator(path)
    if not path:
      path = self.path_separator
    elif not self._StartsWithRootPath(path):
      # Prefix relative paths with cwd, if cwd is not root.
      path = self.path_separator.join(
          (self.cwd != self.root.name and self.cwd or '',
           path))
    if path == '.':
      path = self.cwd
    return self.CollapsePath(path)

  def SplitPath(self, path):
    """Mimics os.path.split using the specified path_separator.

    Mimics os.path.split using the path_separator that was specified
    for this FakeFilesystem.

    Args:
      path:  (str) The path to split.

    Returns:
      (str) A duple (pathname, basename) for which pathname does not
          end with a slash, and basename does not contain a slash.
    """
    path = self.NormalizePathSeparator(path)
    path_components = path.split(self.path_separator)
    if not path_components:
      return ('', '')
    basename = path_components.pop()
    if not path_components:
      return ('', basename)
    for component in path_components:
      if component:
        # The path is not the root; it contains a non-separator component.
        # Strip all trailing separators.
        while not path_components[-1]:
          path_components.pop()
        return (self.path_separator.join(path_components), basename)
    # Root path.  Collapse all leading separators.
    return (self.path_separator, basename)

  def JoinPaths(self, *paths):
    """Mimics os.path.join using the specified path_separator.

    Mimics os.path.join using the path_separator that was specified
    for this FakeFilesystem.

    Args:
      *paths:  (str) Zero or more paths to join.

    Returns:
      (str) The paths joined by the path separator, starting with the last
          absolute path in paths.
    """
    if len(paths) == 1:
      return paths[0]
    joined_path_segments = []
    for path_segment in paths:
      if self._StartsWithRootPath(path_segment):
        # An absolute path
        joined_path_segments = [path_segment]
      else:
        if (joined_path_segments and
            not joined_path_segments[-1].endswith(self.path_separator)):
          joined_path_segments.append(self.path_separator)
        if path_segment:
          joined_path_segments.append(path_segment)
    return ''.join(joined_path_segments)

  def GetPathComponents(self, path):
    """Breaks the path into a list of component names.

    Does not include the root directory as a component, as all paths
    are considered relative to the root directory for the FakeFilesystem.
    Callers should basically follow this pattern:

      file_path = self.NormalizePath(file_path)
      path_components = self.GetPathComponents(file_path)
      current_dir = self.root
      for component in path_components:
        if component not in current_dir.contents:
          raise IOError
        DoStuffWithComponent(current_dir, component)
        current_dir = current_dir.GetEntry(component)

    Args:
      path:  path to tokenize

    Returns:
      The list of names split from path
    """
    if not path or self._IsRootPath(path):
      return []
    path_components = path.split(self.path_separator)
    assert path_components
    if not path_components[0]:
      # This is an absolute path.
      path_components = path_components[1:]
    return path_components

  def _StartsWithRootPath(self, file_path):
    return (file_path.startswith(self.root.name) or
            not self.is_case_sensitive and file_path.lower().startswith(self.root.name.lower()) or
            self.supports_drive_letter and len(file_path) >= 2 and file_path[0].isalpha and file_path[1] == ':')

  def _IsRootPath(self, file_path):
    return (file_path == self.root.name or
            not self.is_case_sensitive and file_path.lower() == self.root.name.lower() or
            self.supports_drive_letter and len(file_path) == 2 and file_path[0].isalpha and file_path[1] == ':')

  def _DirectoryContent(self, directory, component):
    if component in directory.contents:
      return directory.contents[component]
    if not self.is_case_sensitive:
      matching_content = [directory.contents[subdir] for subdir in directory.contents
                          if subdir.lower() == component.lower()]
      if matching_content:
        return matching_content[0]
    return None

  def Exists(self, file_path):
    """True if a path points to an existing file system object.

    Args:
      file_path:  path to examine

    Returns:
      bool(if object exists)

    Raises:
      TypeError: if file_path is None
    """
    if file_path is None:
      raise TypeError
    if not file_path:
      return False
    try:
      file_path = self.ResolvePath(file_path)
    except IOError:
      return False
    if self._IsRootPath(file_path):
      return True
    path_components = self.GetPathComponents(file_path)
    current_dir = self.root
    for component in path_components:
      if component not in current_dir.contents:
        return False
      current_dir = current_dir.contents[component]
    return True

  def ResolvePath(self, file_path):
    """Follow a path, resolving symlinks.

    ResolvePath traverses the filesystem along the specified file path,
    resolving file names and symbolic links until all elements of the path are
    exhausted, or we reach a file which does not exist.  If all the elements
    are not consumed, they just get appended to the path resolved so far.
    This gives us the path which is as resolved as it can be, even if the file
    does not exist.

    This behavior mimics Unix semantics, and is best shown by example.  Given a
    file system that looks like this:

          /a/b/
          /a/b/c -> /a/b2          c is a symlink to /a/b2
          /a/b2/x
          /a/c   -> ../d
          /a/x   -> y
     Then:
          /a/b/x      =>  /a/b/x
          /a/c        =>  /a/d
          /a/x        =>  /a/y
          /a/b/c/d/e  =>  /a/b2/d/e

    Args:
      file_path:  path to examine

    Returns:
      resolved_path (string) or None

    Raises:
      TypeError: if file_path is None
      IOError: if file_path is '' or a part of the path doesn't exist
    """

    def _ComponentsToPath(component_folders):
      return '%s%s' % (self.path_separator,
                       self.path_separator.join(component_folders))

    def _ValidRelativePath(file_path):
      while file_path and '/..' in file_path:
        file_path = file_path[:file_path.rfind('/..')]
        if not self.Exists(self.NormalizePath(file_path)):
          return False
      return True

    def _FollowLink(link_path_components, link):
      """Follow a link w.r.t. a path resolved so far.

      The component is either a real file, which is a no-op, or a symlink.
      In the case of a symlink, we have to modify the path as built up so far
        /a/b => ../c   should yield /a/../c (which will normalize to /a/c)
        /a/b => x      should yield /a/x
        /a/b => /x/y/z should yield /x/y/z
      The modified path may land us in a new spot which is itself a
      link, so we may repeat the process.

      Args:
        link_path_components: The resolved path built up to the link so far.
        link: The link object itself.

      Returns:
        (string) the updated path resolved after following the link.

      Raises:
        IOError: if there are too many levels of symbolic link
      """
      link_path = link.contents
      # For links to absolute paths, we want to throw out everything in the
      # path built so far and replace with the link.  For relative links, we
      # have to append the link to what we have so far,
      if not link_path.startswith(self.path_separator):
        # Relative path.  Append remainder of path to what we have processed
        # so far, excluding the name of the link itself.
        # /a/b => ../c   should yield /a/../c (which will normalize to /c)
        # /a/b => d should yield a/d
        components = link_path_components[:-1]
        components.append(link_path)
        link_path = self.path_separator.join(components)
      # Don't call self.NormalizePath(), as we don't want to prepend self.cwd.
      return self.CollapsePath(link_path)

    if file_path is None:
      # file.open(None) raises TypeError, so mimic that.
      raise TypeError('Expected file system path string, received None')
    if not file_path or not _ValidRelativePath(file_path):
      # file.open('') raises IOError, so mimic that, and validate that all
      # parts of a relative path exist.
      raise IOError(errno.ENOENT,
                    'No such file or directory: \'%s\'' % file_path)
    file_path = self.NormalizePath(self.NormalizeCase(file_path))
    if self._IsRootPath(file_path):
      return self.root.name

    current_dir = self.root
    path_components = self.GetPathComponents(file_path)

    resolved_components = []
    link_depth = 0
    while path_components:
      component = path_components.pop(0)
      resolved_components.append(component)
      if component not in current_dir.contents:
        # The component of the path at this point does not actually exist in
        # the folder.   We can't resolve the path any more.  It is legal to link
        # to a file that does not yet exist, so rather than raise an error, we
        # just append the remaining components to what return path we have built
        # so far and return that.
        resolved_components.extend(path_components)
        break
      current_dir = current_dir.contents[component]

      # Resolve any possible symlinks in the current path component.
      if stat.S_ISLNK(current_dir.st_mode):
        # This link_depth check is not really meant to be an accurate check.
        # It is just a quick hack to prevent us from looping forever on
        # cycles.
        link_depth += 1
        if link_depth > _MAX_LINK_DEPTH:
          raise IOError(errno.EMLINK,
                        'Too many levels of symbolic links: \'%s\'' %
                        _ComponentsToPath(resolved_components))
        link_path = _FollowLink(resolved_components, current_dir)

        # Following the link might result in the complete replacement of the
        # current_dir, so we evaluate the entire resulting path.
        target_components = self.GetPathComponents(link_path)
        path_components = target_components + path_components
        resolved_components = []
        current_dir = self.root
    return _ComponentsToPath(resolved_components)

  def GetObjectFromNormalizedPath(self, file_path):
    """Searches for the specified filesystem object within the fake filesystem.

    Args:
      file_path: specifies target FakeFile object to retrieve, with a
          path that has already been normalized/resolved

    Returns:
      the FakeFile object corresponding to file_path

    Raises:
      IOError: if the object is not found
    """
    if file_path == self.root.name:
      return self.root
    path_components = self.GetPathComponents(file_path)
    target_object = self.root
    try:
      for component in path_components:
        if not isinstance(target_object, FakeDirectory):
          raise IOError(errno.ENOENT,
                        'No such file or directory in fake filesystem',
                        file_path)
        target_object = target_object.GetEntry(component)
    except KeyError:
      raise IOError(errno.ENOENT,
                    'No such file or directory in fake filesystem',
                    file_path)
    return target_object

  def GetObject(self, file_path):
    """Searches for the specified filesystem object within the fake filesystem.

    Args:
      file_path: specifies target FakeFile object to retrieve

    Returns:
      the FakeFile object corresponding to file_path

    Raises:
      IOError: if the object is not found
    """
    file_path = self.NormalizePath(self.NormalizeCase(file_path))
    return self.GetObjectFromNormalizedPath(file_path)

  def ResolveObject(self, file_path):
    """Searches for the specified filesystem object, resolving all links.

    Args:
      file_path: specifies target FakeFile object to retrieve

    Returns:
      the FakeFile object corresponding to file_path

    Raises:
      IOError: if the object is not found
    """
    return self.GetObjectFromNormalizedPath(self.ResolvePath(file_path))

  def LResolveObject(self, path):
    """Searches for the specified object, resolving only parent links.

    This is analogous to the stat/lstat difference.  This resolves links *to*
    the object but not of the final object itself.

    Args:
      path: specifies target FakeFile object to retrieve

    Returns:
      the FakeFile object corresponding to path

    Raises:
      IOError: if the object is not found
    """
    if path == self.root.name:
      # The root directory will never be a link
      return self.root
    parent_directory, child_name = self.SplitPath(path)
    if not parent_directory:
      parent_directory = self.cwd
    try:
      parent_obj = self.ResolveObject(parent_directory)
      assert parent_obj
      if not isinstance(parent_obj, FakeDirectory):
        raise IOError(errno.ENOENT,
                      'No such file or directory in fake filesystem',
                      path)
      return parent_obj.GetEntry(child_name)
    except KeyError:
      raise IOError(errno.ENOENT,
                    'No such file or directory in the fake filesystem',
                    path)

  def AddObject(self, file_path, file_object):
    """Add a fake file or directory into the filesystem at file_path.

    Args:
      file_path: the path to the file to be added relative to self
      file_object: file or directory to add

    Raises:
      IOError: if file_path does not correspond to a directory
    """
    try:
      target_directory = self.GetObject(file_path)
      target_directory.AddEntry(file_object)
    except AttributeError:
      raise IOError(errno.ENOTDIR,
                    'Not a directory in the fake filesystem',
                    file_path)

  def RemoveObject(self, file_path):
    """Remove an existing file or directory.

    Args:
      file_path: the path to the file relative to self

    Raises:
      IOError: if file_path does not correspond to an existing file, or if part
        of the path refers to something other than a directory
      OSError: if the directory is in use (eg, if it is '/')
    """
    file_path = self.NormalizeCase(file_path)
    if self._IsRootPath(file_path):
      raise OSError(errno.EBUSY, 'Fake device or resource busy',
                    file_path)
    try:
      dirname, basename = self.SplitPath(file_path)
      target_directory = self.GetObject(dirname)
      target_directory.RemoveEntry(basename)
    except KeyError:
      raise IOError(errno.ENOENT,
                    'No such file or directory in the fake filesystem',
                    file_path)
    except AttributeError:
      raise IOError(errno.ENOTDIR,
                    'Not a directory in the fake filesystem',
                    file_path)

  def CreateDirectory(self, directory_path, perm_bits=PERM_DEF, inode=None):
    """Creates directory_path, and all the parent directories.

    Helper method to set up your test faster

    Args:
      directory_path:  directory to create
      perm_bits: permission bits
      inode: inode of directory

    Returns:
      the newly created FakeDirectory object

    Raises:
      OSError:  if the directory already exists
    """
    directory_path = self.NormalizePath(directory_path)
    if self.Exists(directory_path):
      raise OSError(errno.EEXIST,
                    'Directory exists in fake filesystem',
                    directory_path)
    path_components = self.GetPathComponents(directory_path)
    current_dir = self.root

    for component in path_components:
      if component not in current_dir.contents:
        new_dir = FakeDirectory(component, perm_bits, filesystem=self)
        current_dir.AddEntry(new_dir)
        current_dir = new_dir
      else:
        current_dir = current_dir.contents[component]

    current_dir.SetIno(inode)
    return current_dir

  def CreateFile(self, file_path, st_mode=stat.S_IFREG | PERM_DEF_FILE,
                 contents='', st_size=None, create_missing_dirs=True,
                 apply_umask=False, inode=None):
    """Creates file_path, including all the parent directories along the way.

    Helper method to set up your test faster.

    Args:
      file_path: path to the file to create
      st_mode: the stat.S_IF constant representing the file type
      contents: the contents of the file
      st_size: file size; only valid if contents=None
      create_missing_dirs: if True, auto create missing directories
      apply_umask: whether or not the current umask must be applied on st_mode
      inode: inode of the file

    Returns:
      the newly created FakeFile object

    Raises:
      IOError: if the file already exists
      IOError: if the containing directory is required and missing
    """
    file_path = self.NormalizePath(file_path)
    if self.Exists(file_path):
      raise IOError(errno.EEXIST,
                    'File already exists in fake filesystem',
                    file_path)
    parent_directory, new_file = self.SplitPath(file_path)
    if not parent_directory:
      parent_directory = self.cwd
    if not self.Exists(parent_directory):
      if not create_missing_dirs:
        raise IOError(errno.ENOENT, 'No such fake directory', parent_directory)
      self.CreateDirectory(parent_directory)
    else:
      parent_directory = self.NormalizeCase(parent_directory)
    if apply_umask:
      st_mode &= ~self.umask
    file_object = FakeFile(new_file, st_mode, filesystem=self)
    file_object.SetIno(inode)
    self.AddObject(parent_directory, file_object)

    if contents is not None or st_size is not None:
      try:
        if st_size is not None:
          file_object.SetLargeFileSize(st_size)
        else:
          file_object._SetInitialContents(contents)
      except IOError:
        self.RemoveObject(file_path)
        raise

    return file_object

  def CreateLink(self, file_path, link_target):
    """Creates the specified symlink, pointed at the specified link target.

    Args:
      file_path:  path to the symlink to create
      link_target:  the target of the symlink

    Returns:
      the newly created FakeFile object

    Raises:
      IOError:  if the file already exists
    """
    resolved_file_path = self.ResolvePath(file_path)
    return self.CreateFile(resolved_file_path, st_mode=stat.S_IFLNK | PERM_DEF,
                           contents=link_target)

  def __str__(self):
    return str(self.root)


class FakePathModule(object):
  """Faked os.path module replacement.

  FakePathModule should *only* be instantiated by FakeOsModule.  See the
  FakeOsModule docstring for details.
  """
  _OS_PATH_COPY = CopyModule(os.path)

  def __init__(self, filesystem, os_module=None):
    """Init.

    Args:
      filesystem:  FakeFilesystem used to provide file system information
      os_module: (deprecated) FakeOsModule to assign to self.os
    """
    self.filesystem = filesystem
    self._os_path = self._OS_PATH_COPY
    if os_module is None:
      warnings.warn(FAKE_PATH_MODULE_DEPRECATION, DeprecationWarning,
                    stacklevel=2)
    self._os_path.os = self.os = os_module
    self.sep = self.filesystem.path_separator
    self.altsep = self.filesystem.alternative_path_separator

  def exists(self, path):
    """Determines whether the file object exists within the fake filesystem.

    Args:
      path:  path to the file object

    Returns:
      bool (if file exists)
    """
    return self.filesystem.Exists(path)

  def lexists(self, path):
    """Test whether a path exists.  Returns True for broken symbolic links.

    Args:
      path:  path to the symlnk object

    Returns:
      bool (if file exists)
    """
    return self.exists(path) or self.islink(path)

  def getsize(self, path):
    """Return the file object size in bytes.

    Args:
      path:  path to the file object

    Returns:
      file size in bytes
    """
    file_obj = self.filesystem.GetObject(path)
    return file_obj.st_size

  def _istype(self, path, st_flag):
    """Helper function to implement isdir(), islink(), etc.

    See the stat(2) man page for valid stat.S_I* flag values

    Args:
      path:  path to file to stat and test
      st_flag:  the stat.S_I* flag checked for the file's st_mode

    Returns:
      boolean (the st_flag is set in path's st_mode)

    Raises:
      TypeError: if path is None
    """
    if path is None:
      raise TypeError
    try:
      obj = self.filesystem.ResolveObject(path)
      if obj:
        return stat.S_IFMT(obj.st_mode) == st_flag
    except IOError:
      return False
    return False

  def isabs(self, path):
    if self.filesystem.path_separator == os.path.sep:
      # Pass through to os.path.isabs, which on Windows has special
      # handling for a leading drive letter.
      return self._os_path.isabs(path)
    else:
      return path.startswith(self.filesystem.path_separator)

  def isdir(self, path):
    """Determines if path identifies a directory."""
    return self._istype(path, stat.S_IFDIR)

  def isfile(self, path):
    """Determines if path identifies a regular file."""
    return self._istype(path, stat.S_IFREG)

  def islink(self, path):
    """Determines if path identifies a symbolic link.

    Args:
      path: path to filesystem object.

    Returns:
      boolean (the st_flag is set in path's st_mode)

    Raises:
      TypeError: if path is None
    """
    if path is None:
      raise TypeError
    try:
      link_obj = self.filesystem.LResolveObject(path)
      return stat.S_IFMT(link_obj.st_mode) == stat.S_IFLNK
    except IOError:
      return False
    except KeyError:
      return False
    return False

  def getmtime(self, path):
    """Returns the mtime of the file."""
    try:
      file_obj = self.filesystem.GetObject(path)
    except IOError as e:
      raise OSError(errno.ENOENT, str(e))
    return file_obj.st_mtime

  def abspath(self, path):
    """Return the absolute version of a path."""
    if not self.isabs(path):
      if sys.version_info < (3, 0) and isinstance(path, unicode):
        cwd = self.os.getcwdu()
      else:
        cwd = self.os.getcwd()
      path = self.join(cwd, path)
    return self.normpath(path)

  def join(self, *p):
    """Returns the completed path with a separator of the parts."""
    return self.filesystem.JoinPaths(*p)

  def normpath(self, path):
    """Normalize path, eliminating double slashes, etc."""
    return self.filesystem.CollapsePath(path)

  def normcase(self, path):
    """Converts to lower case under windows, replaces additional path separator"""
    path = self.filesystem.NormalizePathSeparator(path)
    if _is_windows:
      path = path.lower()
    return path

  if _is_windows:

    def relpath(self, path, start=None):
      """ntpath.relpath() needs the cwd passed in the start argument."""
      if start is None:
        start = self.filesystem.cwd
      path = self._os_path.relpath(path, start)
      return path.replace(self._os_path.sep, self.filesystem.path_separator)

    realpath = abspath

  def expanduser(self, path):
    return self._os_path.expanduser(path).replace(self._os_path.sep, self.sep)

  def __getattr__(self, name):
    """Forwards any non-faked calls to the real os.path."""
    return getattr(self._os_path, name)


class FakeOsModule(object):
  """Uses FakeFilesystem to provide a fake os module replacement.

  Do not create os.path separately from os, as there is a necessary circular
  dependency between os and os.path to replicate the behavior of the standard
  Python modules.  What you want to do is to just let FakeOsModule take care of
  os.path setup itself.

  # You always want to do this.
  filesystem = fake_filesystem.FakeFilesystem()
  my_os_module = fake_filesystem.FakeOsModule(filesystem)
  """

  _stat_float_times = sys.version_info >= (2, 5)

  def __init__(self, filesystem, os_path_module=None):
    """Also exposes self.path (to fake os.path).

    Args:
      filesystem:  FakeFilesystem used to provide file system information
      os_path_module: (deprecated) optional FakePathModule instance
    """
    self.filesystem = filesystem
    self.sep = filesystem.path_separator
    self.altsep = filesystem.alternative_path_separator
    self._os_module = os
    if os_path_module is None:
      self.path = FakePathModule(self.filesystem, self)
    else:
      warnings.warn(FAKE_PATH_MODULE_DEPRECATION, DeprecationWarning,
                    stacklevel=2)
      self.path = os_path_module
    if sys.version_info < (3, 0):
      self.fdopen = self._fdopen_ver2
    else:
      self.fdopen = self._fdopen

  def _fdopen(self, *args, **kwargs):
    """Redirector to open() builtin function.

    Args:
      *args: pass through args
      **kwargs: pass through kwargs

    Returns:
      File object corresponding to file_des.

    Raises:
      TypeError: if file descriptor is not an integer.
    """
    if not isinstance(args[0], int):
      raise TypeError('an integer is required')
    return FakeFileOpen(self.filesystem)(*args, **kwargs)

  def _fdopen_ver2(self, file_des, mode='r', bufsize=None):
    """Returns an open file object connected to the file descriptor file_des.

    Args:
      file_des: An integer file descriptor for the file object requested.
      mode: additional file flags. Currently checks to see if the mode matches
        the mode of the requested file object.
      bufsize: ignored. (Used for signature compliance with __builtin__.fdopen)

    Returns:
      File object corresponding to file_des.

    Raises:
      OSError: if bad file descriptor or incompatible mode is given.
      TypeError: if file descriptor is not an integer.
    """
    if not isinstance(file_des, int):
      raise TypeError('an integer is required')

    try:
      return FakeFileOpen(self.filesystem).Call(file_des, mode=mode)
    except IOError as e:
      raise OSError(e)

  def open(self, file_path, flags, mode=None):
    """Returns the file descriptor for a FakeFile.

    WARNING: This implementation only implements creating a file. Please fill
    out the remainder for your needs.

    Args:
      file_path: the path to the file
      flags: low-level bits to indicate io operation
      mode: bits to define default permissions

    Returns:
      A file descriptor.

    Raises:
      OSError: if the path cannot be found
      ValueError: if invalid mode is given
      NotImplementedError: if an unsupported flag is passed in
    """
    if flags & os.O_CREAT:
      fake_file = FakeFileOpen(self.filesystem)(file_path, 'w')
      if mode:
        self.chmod(file_path, mode)
      return fake_file.fileno()
    else:
      raise NotImplementedError('FakeOsModule.open')

  def close(self, file_des):
    """Closes a file descriptor.

    Args:
      file_des: An integer file descriptor for the file object requested.

    Raises:
      OSError: bad file descriptor.
      TypeError: if file descriptor is not an integer.
    """
    fh = self.filesystem.GetOpenFile(file_des)
    fh.close()

  def read(self, file_des, num_bytes):
    """Reads number of bytes from a file descriptor, returns bytes read.

    Args:
      file_des: An integer file descriptor for the file object requested.
      num_bytes: Number of bytes to read from file.

    Returns:
      Bytes read from file.

    Raises:
      OSError: bad file descriptor.
      TypeError: if file descriptor is not an integer.
    """
    fh = self.filesystem.GetOpenFile(file_des)
    return fh.read(num_bytes)

  def write(self, file_des, contents):
    """Writes string to file descriptor, returns number of bytes written.

    Args:
      file_des: An integer file descriptor for the file object requested.
      contents: String of bytes to write to file.

    Returns:
      Number of bytes written.

    Raises:
      OSError: bad file descriptor.
      TypeError: if file descriptor is not an integer.
    """
    fh = self.filesystem.GetOpenFile(file_des)
    fh.write(contents)
    fh.flush()
    return len(contents)

  @classmethod
  def stat_float_times(cls, newvalue=None):
    """Determine whether a file's time stamps are reported as floats or ints.

    Calling without arguments returns the current value. The value is shared
    by all instances of FakeOsModule.

    Args:
      newvalue: if True, mtime, ctime, atime are reported as floats.
        Else, as ints (rounding down).
    """
    if newvalue is not None:
      cls._stat_float_times = bool(newvalue)
    return cls._stat_float_times

  def fstat(self, file_des):
    """Returns the os.stat-like tuple for the FakeFile object of file_des.

    Args:
      file_des:  file descriptor of filesystem object to retrieve

    Returns:
      the os.stat_result object corresponding to entry_path

    Raises:
      OSError: if the filesystem object doesn't exist.
    """
    # stat should return the tuple representing return value of os.stat
    stats = self.filesystem.GetOpenFile(file_des).GetObject()
    st_obj = os.stat_result((stats.st_mode, stats.st_ino, stats.st_dev,
                             stats.st_nlink, stats.st_uid, stats.st_gid,
                             stats.st_size, stats.st_atime,
                             stats.st_mtime, stats.st_ctime))
    return st_obj

  def _ConfirmDir(self, target_directory):
    """Tests that the target is actually a directory, raising OSError if not.

    Args:
      target_directory:  path to the target directory within the fake
        filesystem

    Returns:
      the FakeFile object corresponding to target_directory

    Raises:
      OSError:  if the target is not a directory
    """
    try:
      directory = self.filesystem.GetObject(target_directory)
    except IOError as e:
      raise OSError(e.errno, e.strerror, target_directory)
    if not directory.st_mode & stat.S_IFDIR:
      raise OSError(errno.ENOTDIR,
                    'Fake os module: not a directory',
                    target_directory)
    return directory

  def umask(self, new_mask):
    """Change the current umask.

    Args:
      new_mask: An integer.

    Returns:
      The old mask.

    Raises:
      TypeError: new_mask is of an invalid type.
    """
    if not isinstance(new_mask, int):
      raise TypeError('an integer is required')
    old_umask = self.filesystem.umask
    self.filesystem.umask = new_mask
    return old_umask

  def chdir(self, target_directory):
    """Change current working directory to target directory.

    Args:
      target_directory:  path to new current working directory

    Raises:
      OSError: if user lacks permission to enter the argument directory or if
               the target is not a directory
    """
    target_directory = self.filesystem.ResolvePath(target_directory)
    self._ConfirmDir(target_directory)
    directory = self.filesystem.GetObject(target_directory)
    # A full implementation would check permissions all the way up the tree.
    if not directory.st_mode | PERM_EXE:
      raise OSError(errno.EACCES, 'Fake os module: permission denied',
                    directory)
    self.filesystem.cwd = target_directory

  def getcwd(self):
    """Return current working directory."""
    return self.filesystem.cwd

  def getcwdu(self):
    """Return current working directory. Deprecated in Python 3."""
    if sys.version_info >= (3, 0):
      raise AttributeError('no attribute getcwdu')
    return unicode(self.filesystem.cwd)

  def listdir(self, target_directory):
    """Returns a sorted list of filenames in target_directory.

    Args:
      target_directory:  path to the target directory within the fake
        filesystem

    Returns:
      a sorted list of file names within the target directory

    Raises:
      OSError:  if the target is not a directory
    """
    target_directory = self.filesystem.ResolvePath(target_directory)
    directory = self._ConfirmDir(target_directory)
    return sorted(directory.contents)

  def _ClassifyDirectoryContents(self, root):
    """Classify contents of a directory as files/directories.

    Args:
      root: (str) Directory to examine.

    Returns:
      (tuple) A tuple consisting of three values: the directory examined, a
      list containing all of the directory entries, and a list containing all
      of the non-directory entries.  (This is the same format as returned by
      the os.walk generator.)

    Raises:
      Nothing on its own, but be ready to catch exceptions generated by
      underlying mechanisms like os.listdir.
    """
    dirs = []
    files = []
    for entry in self.listdir(root):
      if self.path.isdir(self.path.join(root, entry)):
        dirs.append(entry)
      else:
        files.append(entry)
    return (root, dirs, files)

  def walk(self, top, topdown=True, onerror=None, followlinks=False):
    """Performs an os.walk operation over the fake filesystem.

    Args:
      top:  root directory from which to begin walk
      topdown:  determines whether to return the tuples with the root as the
        first entry (True) or as the last, after all the child directory
        tuples (False)
      onerror:  if not None, function which will be called to handle the
        os.error instance provided when os.listdir() fails

    Yields:
      (path, directories, nondirectories) for top and each of its
      subdirectories.  See the documentation for the builtin os module for
      further details.
    """
    top = self.path.normpath(top)
    if not followlinks and self.path.islink(top):
      return
    try:
      top_contents = self._ClassifyDirectoryContents(top)
    except OSError as e:
      top_contents = None
      if onerror is not None:
        onerror(e)

    if top_contents is not None:
      if topdown:
        yield top_contents

      for directory in top_contents[1]:
        if not followlinks and self.path.islink(directory):
            continue
        for contents in self.walk(self.path.join(top, directory),
                                  topdown=topdown, onerror=onerror, followlinks=followlinks):
          yield contents

      if not topdown:
        yield top_contents

  def readlink(self, path):
    """Reads the target of a symlink.

    Args:
      path:  symlink to read the target of

    Returns:
      the string representing the path to which the symbolic link points.

    Raises:
      TypeError: if path is None
      OSError: (with errno=ENOENT) if path is not a valid path, or
               (with errno=EINVAL) if path is valid, but is not a symlink
    """
    if path is None:
      raise TypeError
    try:
      link_obj = self.filesystem.LResolveObject(path)
    except IOError:
      raise OSError(errno.ENOENT, 'Fake os module: path does not exist', path)
    if stat.S_IFMT(link_obj.st_mode) != stat.S_IFLNK:
      raise OSError(errno.EINVAL, 'Fake os module: not a symlink', path)
    return link_obj.contents

  def stat(self, entry_path):
    """Returns the os.stat-like tuple for the FakeFile object of entry_path.

    Args:
      entry_path:  path to filesystem object to retrieve

    Returns:
      the os.stat_result object corresponding to entry_path

    Raises:
      OSError: if the filesystem object doesn't exist.
    """
    # stat should return the tuple representing return value of os.stat
    try:
      stats = self.filesystem.ResolveObject(entry_path)
      st_obj = os.stat_result((stats.st_mode, stats.st_ino, stats.st_dev,
                               stats.st_nlink, stats.st_uid, stats.st_gid,
                               stats.st_size, stats.st_atime,
                               stats.st_mtime, stats.st_ctime))
      return st_obj
    except IOError as io_error:
      raise OSError(io_error.errno, io_error.strerror, entry_path)

  def lstat(self, entry_path):
    """Returns the os.stat-like tuple for entry_path, not following symlinks.

    Args:
      entry_path:  path to filesystem object to retrieve

    Returns:
      the os.stat_result object corresponding to entry_path

    Raises:
      OSError: if the filesystem object doesn't exist.
    """
    # stat should return the tuple representing return value of os.stat
    try:
      stats = self.filesystem.LResolveObject(entry_path)
      st_obj = os.stat_result((stats.st_mode, stats.st_ino, stats.st_dev,
                               stats.st_nlink, stats.st_uid, stats.st_gid,
                               stats.st_size, stats.st_atime,
                               stats.st_mtime, stats.st_ctime))
      return st_obj
    except IOError as io_error:
      raise OSError(io_error.errno, io_error.strerror, entry_path)

  def remove(self, path):
    """Removes the FakeFile object representing the specified file."""
    path = self.filesystem.NormalizePath(path)
    if self.path.isdir(path) and not self.path.islink(path):
      raise OSError(errno.EISDIR, "Is a directory: '%s'" % path)
    try:
      self.filesystem.RemoveObject(path)
    except IOError as e:
      raise OSError(e.errno, e.strerror, e.filename)

  # As per the documentation unlink = remove.
  unlink = remove

  def rename(self, old_file, new_file):
    """Adds a FakeFile object at new_file containing contents of old_file.

    Also removes the FakeFile object for old_file, and replaces existing
    new_file object, if one existed.

    Args:
      old_file:  path to filesystem object to rename
      new_file:  path to where the filesystem object will live after this call

    Raises:
      OSError:  if old_file does not exist.
      IOError:  if dirname(new_file) does not exist
    """
    old_file = self.filesystem.NormalizePath(old_file)
    new_file = self.filesystem.NormalizePath(new_file)
    if not self.filesystem.Exists(old_file):
      raise OSError(errno.ENOENT,
                    'Fake os object: can not rename nonexistent file '
                    'with name',
                    old_file)
    if self.filesystem.Exists(new_file):
      if old_file == new_file:
        return None  # Nothing to do here.
      else:
        self.remove(new_file)
    old_dir, old_name = self.path.split(old_file)
    new_dir, new_name = self.path.split(new_file)
    if not self.filesystem.Exists(new_dir):
      raise IOError(errno.ENOENT, 'No such fake directory', new_dir)
    old_dir_object = self.filesystem.ResolveObject(old_dir)
    old_object = old_dir_object.GetEntry(old_name)
    old_object_mtime = old_object._st_mtime
    new_dir_object = self.filesystem.ResolveObject(new_dir)
    if old_object.st_mode & stat.S_IFDIR:
      old_object.name = new_name
      new_dir_object.AddEntry(old_object)
      old_dir_object.RemoveEntry(old_name)
    else:
      self.filesystem.CreateFile(new_file,
                                 st_mode=old_object.st_mode,
                                 contents=old_object.contents,
                                 create_missing_dirs=False)
      self.remove(old_file)
    new_object = self.filesystem.GetObject(new_file)
    new_object.SetMTime(old_object_mtime)
    self.chown(new_file, old_object.st_uid, old_object.st_gid)

  def rmdir(self, target_directory):
    """Remove a leaf Fake directory.

    Args:
      target_directory: (str) Name of directory to remove.

    Raises:
      OSError: if target_directory does not exist or is not a directory,
      or as per FakeFilesystem.RemoveObject. Cannot remove '.'.
    """
    if target_directory == '.':
      raise OSError(errno.EINVAL, 'Invalid argument: \'.\'')
    target_directory = self.filesystem.NormalizePath(target_directory)
    if self._ConfirmDir(target_directory):
      if self.listdir(target_directory):
        raise OSError(errno.ENOTEMPTY, 'Fake Directory not empty',
                      target_directory)
      try:
        self.filesystem.RemoveObject(target_directory)
      except IOError as e:
        raise OSError(e.errno, e.strerror, e.filename)

  def removedirs(self, target_directory):
    """Remove a leaf Fake directory and all empty intermediate ones."""
    target_directory = self.filesystem.NormalizePath(target_directory)
    directory = self._ConfirmDir(target_directory)
    if directory.contents:
      raise OSError(errno.ENOTEMPTY, 'Fake Directory not empty',
                    self.path.basename(target_directory))
    else:
      self.rmdir(target_directory)
    head, tail = self.path.split(target_directory)
    if not tail:
      head, tail = self.path.split(head)
    while head and tail:
      head_dir = self._ConfirmDir(head)
      if head_dir.contents:
        break
      self.rmdir(head)
      head, tail = self.path.split(head)

  def mkdir(self, dir_name, mode=PERM_DEF):
    """Create a leaf Fake directory.

    Args:
      dir_name: (str) Name of directory to create.  Relative paths are assumed
        to be relative to '/'.
      mode: (int) Mode to create directory with.  This argument defaults to
        0o777.  The umask is applied to this mode.

    Raises:
      OSError: if the directory name is invalid or parent directory is read only
      or as per FakeFilesystem.AddObject.
    """
    if dir_name.endswith(self.sep):
      dir_name = dir_name[:-1]

    parent_dir, _ = self.path.split(dir_name)
    if parent_dir:
      base_dir = self.path.normpath(parent_dir)
      if parent_dir.endswith(self.sep + '..'):
        base_dir, unused_dotdot, _ = parent_dir.partition(self.sep + '..')
      if not self.filesystem.Exists(base_dir):
        raise OSError(errno.ENOENT, 'No such fake directory', base_dir)

    dir_name = self.filesystem.NormalizePath(dir_name)
    if self.filesystem.Exists(dir_name):
      raise OSError(errno.EEXIST, 'Fake object already exists', dir_name)
    head, tail = self.path.split(dir_name)
    directory_object = self.filesystem.GetObject(head)
    if not directory_object.st_mode & PERM_WRITE:
      raise OSError(errno.EACCES, 'Permission Denied', dir_name)

    self.filesystem.AddObject(
        head, FakeDirectory(tail, mode & ~self.filesystem.umask))

  def makedirs(self, dir_name, mode=PERM_DEF):
    """Create a leaf Fake directory + create any non-existent parent dirs.

    Args:
      dir_name: (str) Name of directory to create.
      mode: (int) Mode to create directory (and any necessary parent
        directories) with. This argument defaults to 0o777.  The umask is
        applied to this mode.

    Raises:
      OSError: if the directory already exists or as per
      FakeFilesystem.CreateDirectory
    """
    dir_name = self.filesystem.NormalizePath(dir_name)
    path_components = self.filesystem.GetPathComponents(dir_name)

    # Raise a permission denied error if the first existing directory is not
    # writeable.
    current_dir = self.filesystem.root
    for component in path_components:
      if component not in current_dir.contents:
        if not current_dir.st_mode & PERM_WRITE:
          raise OSError(errno.EACCES, 'Permission Denied', dir_name)
        else:
          break
      else:
        current_dir = current_dir.contents[component]

    self.filesystem.CreateDirectory(dir_name, mode & ~self.filesystem.umask)

  def access(self, path, mode):
    """Check if a file exists and has the specified permissions.

    Args:
      path: (str) Path to the file.
      mode: (int) Permissions represented as a bitwise-OR combination of
          os.F_OK, os.R_OK, os.W_OK, and os.X_OK.
    Returns:
      boolean, True if file is accessible, False otherwise
    """
    try:
      st = self.stat(path)
    except OSError as os_error:
      if os_error.errno == errno.ENOENT:
        return False
      raise
    return (mode & ((st.st_mode >> 6) & 7)) == mode

  def chmod(self, path, mode):
    """Change the permissions of a file as encoded in integer mode.

    Args:
      path: (str) Path to the file.
      mode: (int) Permissions
    """
    try:
      file_object = self.filesystem.GetObject(path)
    except IOError as io_error:
      if io_error.errno == errno.ENOENT:
        raise OSError(errno.ENOENT,
                      'No such file or directory in fake filesystem',
                      path)
      raise
    file_object.st_mode = ((file_object.st_mode & ~PERM_ALL) |
                           (mode & PERM_ALL))
    file_object.st_ctime = time.time()

  def utime(self, path, times):
    """Change the access and modified times of a file.

    Args:
      path: (str) Path to the file.
      times: 2-tuple of numbers, of the form (atime, mtime) which is used to set
          the access and modified times, respectively. If None, file's access
          and modified times are set to the current time.

    Raises:
      TypeError: If anything other than integers is specified in passed tuple or
          number of elements in the tuple is not equal to 2.
    """
    try:
      file_object = self.filesystem.ResolveObject(path)
    except IOError as io_error:
      if io_error.errno == errno.ENOENT:
        raise OSError(errno.ENOENT,
                      'No such file or directory in fake filesystem',
                      path)
      raise
    if times is None:
      file_object.st_atime = time.time()
      file_object.st_mtime = time.time()
    else:
      if len(times) != 2:
        raise TypeError('utime() arg 2 must be a tuple (atime, mtime)')
      for t in times:
        if not isinstance(t, (int, float)):
          raise TypeError('atime and mtime must be numbers')

      file_object.st_atime = times[0]
      file_object.st_mtime = times[1]

  def chown(self, path, uid, gid):
    """Set ownership of a faked file.

    Args:
      path: (str) Path to the file or directory.
      uid: (int) Numeric uid to set the file or directory to.
      gid: (int) Numeric gid to set the file or directory to.

    `None` is also allowed for `uid` and `gid`.  This permits `os.rename` to
    use `os.chown` even when the source file `uid` and `gid` are `None` (unset).
    """
    try:
      file_object = self.filesystem.GetObject(path)
    except IOError as io_error:
      if io_error.errno == errno.ENOENT:
        raise OSError(errno.ENOENT,
                      'No such file or directory in fake filesystem',
                      path)
    if not ((isinstance(uid, int) or uid is None) and
            (isinstance(gid, int) or gid is None)):
        raise TypeError("An integer is required")
    if uid != -1:
      file_object.st_uid = uid
    if gid != -1:
      file_object.st_gid = gid

  def mknod(self, filename, mode=None, device=None):
    """Create a filesystem node named 'filename'.

    Does not support device special files or named pipes as the real os
    module does.

    Args:
      filename: (str) Name of the file to create
      mode: (int) permissions to use and type of file to be created.
        Default permissions are 0o666.  Only the stat.S_IFREG file type
        is supported by the fake implementation.  The umask is applied
        to this mode.
      device: not supported in fake implementation

    Raises:
      OSError: if called with unsupported options or the file can not be
      created.
    """
    if mode is None:
      mode = stat.S_IFREG | PERM_DEF_FILE
    if device or not mode & stat.S_IFREG:
      raise OSError(errno.EINVAL,
                    'Fake os mknod implementation only supports '
                    'regular files.')

    head, tail = self.path.split(filename)
    if not tail:
      if self.filesystem.Exists(head):
        raise OSError(errno.EEXIST, 'Fake filesystem: %s: %s' % (
            os.strerror(errno.EEXIST), filename))
      raise OSError(errno.ENOENT, 'Fake filesystem: %s: %s' % (
          os.strerror(errno.ENOENT), filename))
    if tail == '.' or tail == '..' or self.filesystem.Exists(filename):
      raise OSError(errno.EEXIST, 'Fake fileystem: %s: %s' % (
          os.strerror(errno.EEXIST), filename))
    try:
      self.filesystem.AddObject(head, FakeFile(tail,
                                               mode & ~self.filesystem.umask,
                                               filesystem=self))
    except IOError:
      raise OSError(errno.ENOTDIR, 'Fake filesystem: %s: %s' % (
          os.strerror(errno.ENOTDIR), filename))

  def symlink(self, link_target, path):
    """Creates the specified symlink, pointed at the specified link target.

    Args:
      link_target:  the target of the symlink
      path:  path to the symlink to create

    Returns:
      None

    Raises:
      IOError:  if the file already exists
    """
    self.filesystem.CreateLink(path, link_target)

  # pylint: disable-msg=C6002
  # TODO: Link doesn't behave like os.link, this needs to be fixed properly.
  link = symlink

  def fsync(self, file_des):
    """Perform fsync for a fake file (in other words, do nothing).

    Args:
      file_des:  file descriptor of the open file.

    Raises:
      OSError: file_des is an invalid file descriptor.
      TypeError: file_des is not an integer.

    Returns:
      None
    """
    # Throw an error if file_des isn't valid
    self.filesystem.GetOpenFile(file_des)

  def fdatasync(self, file_des):
    """Perform fdatasync for a fake file (in other words, do nothing).

    Args:
      file_des:  file descriptor of the open file.

    Raises:
      OSError: file_des is an invalid file descriptor.
      TypeError: file_des is not an integer.

    Returns:
      None
    """
    # Throw an error if file_des isn't valid
    self.filesystem.GetOpenFile(file_des)

  def __getattr__(self, name):
    """Forwards any unfaked calls to the standard os module."""
    return getattr(self._os_module, name)

class FakeFileWrapper(object):
  """Wrapper for a StringIO object for use by a FakeFile object.

  If the wrapper has any data written to it, it will propagate to
  the FakeFile object on close() or flush().
  """
  if sys.version_info < (3, 0):
    _OPERATION_ERROR = IOError
  else:
    _OPERATION_ERROR = io.UnsupportedOperation

  def __init__(self, file_object, file_path, update=False, read=False, append=False,
               delete_on_close=False, filesystem=None, newline=None,
               binary=True, closefd=True):
    self._file_object = file_object
    self._file_path = file_path
    self._append = append
    self._read = read
    self._update = update
    self._closefd = closefd
    self._file_epoch = file_object.epoch
    contents = file_object.contents
    newline_arg = {} if binary else {'newline': newline}
    io_class = io.StringIO
    if contents and isinstance(contents, Hexlified):
      contents = contents.recover(binary)
    # For Python 3, files opened as binary only read/write byte contents.
    if sys.version_info >= (3, 0) and binary:
      io_class = io.BytesIO
      if contents and isinstance(contents, str):
        contents = bytes(contents, 'ascii')
    if contents:
      if update:
        self._io = io_class(**newline_arg)
        self._io.write(contents)
        if not append:
          self._io.seek(0)
        else:
          self._read_whence = 0
          if read:
            self._read_seek = 0
          else:
            self._read_seek = self._io.tell()
      else:
        self._io = io_class(contents, **newline_arg)
    else:
      self._io = io_class(**newline_arg)
      self._read_whence = 0
      self._read_seek = 0
    if delete_on_close:
      assert filesystem, 'delete_on_close=True requires filesystem='
    self._filesystem = filesystem
    self._delete_on_close = delete_on_close
    # override, don't modify FakeFile.name, as FakeFilesystem expects
    # it to be the file name only, no directories.
    self.name = file_object.opened_as

  def __enter__(self):
    """To support usage of this fake file with the 'with' statement."""
    return self

  def __exit__(self, type, value, traceback):  # pylint: disable-msg=W0622
    """To support usage of this fake file with the 'with' statement."""
    self.close()

  def GetObject(self):
    """Returns FakeFile object that is wrapped by current class."""
    return self._file_object

  def fileno(self):
    """Returns file descriptor of file object."""
    return self.filedes

  def close(self):
    """File close."""
    if self._update:
      self._file_object.SetContents(self._io.getvalue())
    if self._closefd:
      self._filesystem.CloseOpenFile(self)
    if self._delete_on_close:
      self._filesystem.RemoveObject(self.name)

  def flush(self):
    """Flush file contents to 'disk'."""
    if self._update:
      self._file_object.SetContents(self._io.getvalue())
      self._file_epoch = self._file_object.epoch

  def seek(self, offset, whence=0):
    """Move read/write pointer in 'file'."""
    if not self._append:
      self._io.seek(offset, whence)
    else:
      self._read_seek = offset
      self._read_whence = whence

  def tell(self):
    """Return the file's current position.

    Returns:
      int, file's current position in bytes.
    """
    if not self._append:
      return self._io.tell()
    if self._read_whence:
      write_seek = self._io.tell()
      self._io.seek(self._read_seek, self._read_whence)
      self._read_seek = self._io.tell()
      self._read_whence = 0
      self._io.seek(write_seek)
    return self._read_seek

  def _UpdateStringIO(self):
    """Updates the StringIO with changes to the file object contents."""
    if self._file_epoch == self._file_object.epoch:
      return
    whence = self._io.tell()
    self._io.seek(0)
    self._io.truncate()
    self._io.write(self._file_object.contents)
    self._io.seek(whence)
    self._file_epoch = self._file_object.epoch

  def _ReadWrappers(self, name):
    """Wrap a StringIO attribute in a read wrapper.

    Returns a read_wrapper which tracks our own read pointer since the
    StringIO object has no concept of a different read and write pointer.

    Args:
      name: the name StringIO attribute to wrap.  Should be a read call.

    Returns:
      either a read_error or read_wrapper function.
    """
    io_attr = getattr(self._io, name)

    def read_wrapper(*args, **kwargs):
      """Wrap all read calls to the StringIO Object.

      We do this to track the read pointer separate from the write
      pointer.  Anything that wants to read from the StringIO object
      while we're in append mode goes through this.

      Args:
        *args: pass through args
        **kwargs: pass through kwargs
      Returns:
        Wrapped StringIO object method
      """
      self._io.seek(self._read_seek, self._read_whence)
      ret_value = io_attr(*args, **kwargs)
      self._read_seek = self._io.tell()
      self._read_whence = 0
      self._io.seek(0, 2)
      return ret_value
    return read_wrapper

  def _OtherWrapper(self, name):
    """Wrap a StringIO attribute in an other_wrapper.

    Args:
      name: the name of the StringIO attribute to wrap.

    Returns:
      other_wrapper which is described below.
    """
    io_attr = getattr(self._io, name)

    def other_wrapper(*args, **kwargs):
      """Wrap all other calls to the StringIO Object.

      We do this to track changes to the write pointer.  Anything that
      moves the write pointer in a file open for appending should move
      the read pointer as well.

      Args:
        *args: pass through args
        **kwargs: pass through kwargs
      Returns:
        Wrapped StringIO object method
      """
      write_seek = self._io.tell()
      ret_value = io_attr(*args, **kwargs)
      if write_seek != self._io.tell():
        self._read_seek = self._io.tell()
        self._read_whence = 0
        self._file_object.st_size += (self._read_seek - write_seek)
      return ret_value
    return other_wrapper

  def Size(self):
    return self._file_object.st_size

  def __getattr__(self, name):
    if self._file_object.IsLargeFile():
      raise FakeLargeFileIoException(self._file_path)

    # errors on called method vs. open mode
    if not self._read and name.startswith('read'):
      def read_error(*args, **kwargs):
        """Throw an error unless the argument is zero."""
        if args and args[0] == 0:
          return ''
        raise self._OPERATION_ERROR('File is not open for reading.')
      return read_error
    if not self._update and (name.startswith('write')
                             or name == 'truncate'):
      def write_error(*args, **kwargs):
        """Throw an error."""
        raise self._OPERATION_ERROR('File is not open for writing.')
      return write_error

    if name.startswith('read'):
      self._UpdateStringIO()
    if self._append:
      if name.startswith('read'):
        return self._ReadWrappers(name)
      else:
        return self._OtherWrapper(name)
    return getattr(self._io, name)

  def __iter__(self):
    if not self._read:
      raise self._OPERATION_ERROR('File is not open for reading')
    return self._io.__iter__()


class FakeFileOpen(object):
  """Faked file() and open() function replacements.

  Returns FakeFile objects in a FakeFilesystem in place of the file()
  or open() function.
  """

  def __init__(self, filesystem, delete_on_close=False):
    """init.

    Args:
      filesystem:  FakeFilesystem used to provide file system information
      delete_on_close:  optional boolean, deletes file on close()
    """
    self.filesystem = filesystem
    self._delete_on_close = delete_on_close

  def __call__(self, *args, **kwargs):
    """Redirects calls to file() or open() to appropriate method."""
    if sys.version_info < (3, 0):
      return self._call_ver2(*args, **kwargs)
    else:
      return self.Call(*args, **kwargs)

  def _call_ver2(self, file_path, mode='r', buffering=-1, flags=None):
    """Limits args of open() or file() for Python 2.x versions."""
    # Backwards compatibility, mode arg used to be named flags
    mode = flags or mode
    return self.Call(file_path, mode, buffering)

  def Call(self, file_, mode='r', buffering=-1, encoding=None,
           errors=None, newline=None, closefd=True, opener=None):
    """Returns a StringIO object with the contents of the target file object.

    Args:
      file_: path to target file or a file descriptor
      mode: additional file modes. All r/w/a r+/w+/a+ modes are supported.
        't', and 'U' are ignored, e.g., 'wU' is treated as 'w'. 'b' sets
        binary mode, no end of line translations in StringIO.
      buffering: ignored. (Used for signature compliance with __builtin__.open)
      encoding: ignored, strings have no encoding
      errors: ignored, this relates to encoding
      newline: controls universal newlines, passed to StringIO object
      closefd: if a file descriptor rather than file name is passed, and set
        to false, then the file descriptor is kept open when file is closed
      opener: not supported

    Returns:
      a StringIO object containing the contents of the target file

    Raises:
      IOError: if the target object is a directory, the path is invalid or
        permission is denied.
    """
    orig_modes = mode  # Save original mdoes for error messages.
    # Binary mode for non 3.x or set by mode
    binary = sys.version_info < (3, 0) or 'b' in mode
    # Normalize modes. Ignore 't' and 'U'.
    mode = mode.replace('t', '').replace('b', '')
    mode = mode.replace('rU', 'r').replace('U', 'r')

    if mode not in _OPEN_MODE_MAP:
      raise IOError('Invalid mode: %r' % orig_modes)

    must_exist, need_read, need_write, truncate, append = _OPEN_MODE_MAP[mode]

    file_object = None
    filedes = None
    # opening a file descriptor
    if isinstance(file_, int):
      filedes = file_
      file_object = self.filesystem.GetOpenFile(filedes).GetObject()
      file_path = file_object.name
    else:
      file_path = file_
      real_path = self.filesystem.ResolvePath(file_path)
      if self.filesystem.Exists(file_path):
        file_object = self.filesystem.GetObjectFromNormalizedPath(real_path)
      closefd = True

    if file_object:
      if ((need_read and not file_object.st_mode & PERM_READ) or
          (need_write and not file_object.st_mode & PERM_WRITE)):
        raise IOError(errno.EACCES, 'Permission denied', file_path)
      if need_write:
        if truncate:
          file_object.SetContents('')
    else:
      if must_exist:
        raise IOError(errno.ENOENT, 'No such file or directory', file_path)
      file_object = self.filesystem.CreateFile(
          real_path, create_missing_dirs=False, apply_umask=True)

    if stat.S_ISDIR(file_object.st_mode):
      raise IOError(errno.EISDIR, 'Fake file object: is a directory', file_path)

    # if you print obj.name, the argument to open() must be printed. Not the
    # abspath, not the filename, but the actual argument.
    file_object.opened_as = file_path

    fakefile = FakeFileWrapper(file_object,
                               file_path,
                               update=need_write,
                               read=need_read,
                               append=append,
                               delete_on_close=self._delete_on_close,
                               filesystem=self.filesystem,
                               newline=newline,
                               binary=binary,
                               closefd=closefd)
    if filedes is not None:
      fakefile.filedes = filedes
    else:
      fakefile.filedes = self.filesystem.AddOpenFile(fakefile)
    return fakefile


def _RunDoctest():
  # pylint: disable-msg=C6204
  import doctest
  from pyfakefs import fake_filesystem  # pylint: disable-msg=W0406
  return doctest.testmod(fake_filesystem)


if __name__ == '__main__':
  _RunDoctest()<|MERGE_RESOLUTION|>--- conflicted
+++ resolved
@@ -461,12 +461,8 @@
     if path_separator != os.sep:
       self.alternative_path_separator = None
     self.is_case_sensitive = not _is_windows and sys.platform != 'darwin'
-<<<<<<< HEAD
+    self.supports_drive_letter = _is_windows
     self.root = FakeDirectory(self.path_separator, filesystem=self)
-=======
-    self.supports_drive_letter = _is_windows
-    self.root = FakeDirectory(self.path_separator)
->>>>>>> 5839188b
     self.cwd = self.root.name
     # We can't query the current value without changing it:
     self.umask = os.umask(0o22)
@@ -481,7 +477,7 @@
 
   def GetDiskUsage(self):
     """Returns the total, used and free disk space in bytes as named tuple
-       or placeholder holder values simulating unlimited space if not set.
+       or placeholder values simulating unlimited space if not set.
        Note: This matches the return value of shutil.disk_usage().
     """
     DiskUsage = namedtuple('usage', 'total, used, free')
